--- conflicted
+++ resolved
@@ -21,13 +21,9 @@
         python -m pip install --upgrade pip
         pip install .
     - name: Install pytest other dependencies
-<<<<<<< HEAD
-      run: pip install pytest pytest-rerunfailures setuptools osmnx requests
-=======
       run: |
         # Install testing dependencies with compatible versions to avoid serialization issues
         pip install "pytest>=7.4.0,<8.0.0" "pytest-xdist>=3.3.0,<4.0.0" "pytest-rerunfailures>=11.1,<12.0" setuptools osmnx requests
->>>>>>> db86619a
     - name: Run tests with pytest
       run: pytest tests/test_other_functions.py --durations=0 -v
 
