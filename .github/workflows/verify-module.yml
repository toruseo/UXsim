name: Verify module

on:
  push:
  pull_request:
  workflow_dispatch:
  schedule:
    - cron: '0 6 * * 1'

jobs:
  verify-module:
    runs-on: ubuntu-latest
    steps:
    - uses: actions/checkout@v5
    - name: Set up Python 3.12
      uses: actions/setup-python@v5
      with:
        python-version: "3.12"
    - name: Install uxsim and dependencies
      run: |
        python -m pip install --upgrade pip
        pip install .
    - name: Install pytest other dependencies
<<<<<<< HEAD
      run: pip install pytest pytest-rerunfailures setuptools
=======
      run: |
        # Install testing dependencies with compatible versions to avoid serialization issues
        pip install "pytest>=7.4.0,<8.0.0" "pytest-xdist>=3.3.0,<4.0.0" "pytest-rerunfailures>=11.1,<12.0" setuptools
>>>>>>> db86619a
    - name: Run verifications with pytest
      run: pytest tests/test_verification_straight_road.py tests/test_verification_route_choice.py tests/test_verification_node.py tests/test_verification_exceptional.py tests/test_verification_sioux_falls.py tests/test_verification_multilane.py tests/test_verification_taxi.py tests/test_verification_dta_solvers.py --durations=0 -v<|MERGE_RESOLUTION|>--- conflicted
+++ resolved
@@ -21,12 +21,8 @@
         python -m pip install --upgrade pip
         pip install .
     - name: Install pytest other dependencies
-<<<<<<< HEAD
-      run: pip install pytest pytest-rerunfailures setuptools
-=======
       run: |
         # Install testing dependencies with compatible versions to avoid serialization issues
         pip install "pytest>=7.4.0,<8.0.0" "pytest-xdist>=3.3.0,<4.0.0" "pytest-rerunfailures>=11.1,<12.0" setuptools
->>>>>>> db86619a
     - name: Run verifications with pytest
       run: pytest tests/test_verification_straight_road.py tests/test_verification_route_choice.py tests/test_verification_node.py tests/test_verification_exceptional.py tests/test_verification_sioux_falls.py tests/test_verification_multilane.py tests/test_verification_taxi.py tests/test_verification_dta_solvers.py --durations=0 -v